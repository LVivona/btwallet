[package]
name = "bittensor_wallet"
version = "1.0.0"
edition = "2021"

[lib]
name = "bittensor_wallet"
crate-type = ["cdylib"]

[dependencies]
sp-core = "34.0.0"
pyo3 = { version = "0.22.3", features = ["extension-module", "gil-refs"] }
bip39 = { version = "2.0.0", features = ["rand"] }
rand = "0.8.5"
hex = "0.4.3"
colored = "2.1.0"
serde_json = "1.0.128"
passwords = "3.1.16"
<<<<<<< HEAD
sodiumoxide = "0.2"
=======
ansible-vault = "0.2.1"
>>>>>>> ebd82b26
<|MERGE_RESOLUTION|>--- conflicted
+++ resolved
@@ -16,8 +16,5 @@
 colored = "2.1.0"
 serde_json = "1.0.128"
 passwords = "3.1.16"
-<<<<<<< HEAD
 sodiumoxide = "0.2"
-=======
-ansible-vault = "0.2.1"
->>>>>>> ebd82b26
+ansible-vault = "0.2.1"