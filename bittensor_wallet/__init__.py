from bittensor_wallet.bittensor_wallet import (
    Config,
    Keyfile,
    Keypair,
    Wallet,
    config,
    errors,
    keyfile,
    keypair,
    utils,
    wallet,
)

<<<<<<< HEAD
# classes
Config = Config
Keyfile = Keyfile
Keypair = Keypair
Wallet = Wallet

# modules
config = config
errors = errors
keyfile = keyfile
keypair = keypair
utils = utils
wallet = wallet

__version__ = "2.1.3"
=======
__version__ = "3.0.0"
>>>>>>> 62117f2b
<|MERGE_RESOLUTION|>--- conflicted
+++ resolved
@@ -11,7 +11,6 @@
     wallet,
 )
 
-<<<<<<< HEAD
 # classes
 Config = Config
 Keyfile = Keyfile
@@ -26,7 +25,4 @@
 utils = utils
 wallet = wallet
 
-__version__ = "2.1.3"
-=======
-__version__ = "3.0.0"
->>>>>>> 62117f2b
+__version__ = "3.0.0"